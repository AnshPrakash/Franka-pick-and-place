import numpy as np
<<<<<<< HEAD
import pybullet as p
import robotic as ry
from scipy.spatial.transform import Rotation as R
=======
import time
>>>>>>> 3c94c9a0

from src.planning import Global_planner
from src.simulation import Simulation

class MoveIt:
    """
        Utilises Global planner iteratively to avoid collision while actually 
        moving the end-effector in the simulation
    """
    def __init__(self, sim: Simulation):
        self.sim = sim
        self.planner = Global_planner(sim)
    

    def goal_sampler(self):
        """
            Return :
                Sampled goal position
                Sampled goal orientation
        """
        tray_pos, tray_ori = p.getBasePositionAndOrientation(self.sim.goal.id)
        tray_id = self.sim.goal.id
        collision_data = p.getCollisionShapeData(tray_id, -1)
        tray_size = collision_data[0][3]  # Extracting halfExtents (for box shapes)
        tray_size = np.array(tray_size)
        hx, hy, hz = tray_size  # half extents along x, y, and z.
        margin = 0.05
        # avoid points close to border
        hx = hx - margin
        hy = hy - margin
        n_points = 200

        # Uniformly sample x in [-hx, hx] and y in [-hy, hy] on the top surface (z = hz)
        x_samples = np.random.uniform(-hx/2, 0, size=n_points)
        y_samples = np.random.uniform( 0, hy/2, size=n_points)
        z_samples = np.random.uniform(hz + 0.2, hz + 0.4, size=n_points)  # top surface in local coordinates
        
        # Create an array of local points (in tray's coordinate system)
        points_local = np.vstack((x_samples, y_samples, z_samples)).T

        # Convert the tray's quaternion (PyBullet format: [x, y, z, w]) to a rotation matrix
        r = R.from_quat(tray_ori)
        # Transform the local points to world coordinates:
        # Apply rotation then translation.
        points_world = r.apply(points_local) + np.array(tray_pos)

        sampled_goals = points_world
        
        for goal_position in sampled_goals:
            q = self.planner.compute_target_configuration(goal_position, target_ori=None)
            if q is not None:
                break
        if q is None:
            print("IK failed to compute a goal configuration after sampling.")
            return None, None
                
        self.planner.C.setJointState(q)
        l_gripper = self.planner.C.getFrame("l_gripper")
        position = l_gripper.getPosition()
        orientation_ry = l_gripper.getQuaternion()
        orientation = self.get_pybullet_ee_ori(orientation_ry)

        return position, orientation

    @staticmethod
    def get_pybullet_ee_ori(rai_orientation):
        """
        Convert a RAi configuration orientation quaternion (for the 'l_gripper' frame)
        in [w, x, y, z] order to a PyBullet end-effector orientation quaternion in [x, y, z, w] order.
        
        Args:
            rai_orientation: A quaternion from RAi in [w, x, y, z] order.
            
        Returns:
            A quaternion in PyBullet convention ([x, y, z, w]).
        """

        # Convert the RAi quaternion [w, x, y, z] to PyBullet format [x, y, z, w]
        q_pb_format = [rai_orientation[1], rai_orientation[2], rai_orientation[3], rai_orientation[0]]
        
        # Create a rotation object from this quaternion
        r_rai = R.from_quat(q_pb_format)
        
        # Define the transformation matrix T that was used in the forward conversion:
        # This matrix swaps the x and y axes and flips the z axis.
        T = np.array([[0, 1, 0],
                    [1, 0, 0],
                    [0, 0, -1]])
        T_rot = R.from_matrix(T)
        
        # Reverse the transformation:
        # In the forward function we had: r = r_pb * T_rot,
        # so to recover r_pb we compute: r_pb = r_rai * T_rot.inv()
        r_pb = r_rai * T_rot.inv()
        
        # Get the resulting quaternion in PyBullet convention ([x, y, z, w])
        q_pb = r_pb.as_quat()
        return q_pb

        
    def go_to_tray(self):
        """
            Sample possible goal position
            Move the EE to the goal
        """
        position, orientation = self.goal_sampler()
        while position is None:
            print("No goal position found: Retrying...")
            position, orientation = self.goal_sampler()

        result = self.moveTo(position, orientation)
        # some settling steps, because velocity of moved object still high
        for i in range(20):
            self.sim.step()

        return result
        
    def is_colliding(self, joint_config = None, position = None):
        """
            Check if the robot is colliding with any obstacles
            Args:
                position: Desired end-effector position.
            Returns:
                True: if colliding
                False: if not colliding
        """
        if position is None:
            if joint_config is None:
                raise ValueError("Either joint_config or position must be provided.")
            self.planner.C.setJointState(joint_config)
            l_gripper = self.planner.C.getFrame("l_gripper")
            position = l_gripper.getPosition()
        else:
            q = self.planner.compute_target_configuration(position)
            if q is None:
                # infeasible configuration
                return True
            joint_config = q
            self.planner.C.setJointState(joint_config)
        # Check for collision
        # obstacles = self.planner.get_obstacles()
        margin  = 0.02  # margin for collision detection
        
        
        # update obstacle position
        obstacles = self.planner.get_obstacles()
        obstacle_names = []
        C = self.planner.C
        for i, (pos, radius) in enumerate(obstacles):
            obs_name = f"obstacle_{i}"
            # Check if an obstacle frame already exists; if not, add it.
            obs = C.getFrame(obs_name)
            if obs is None:
                obs = C.addFrame(obs_name)
            # Use a sphere shape (not a marker) so it can be used for collision checking.
            obs.setShape(ry.ST.sphere, [radius])
            obs.setPosition(pos)
            obs.setContact(1)
            obs.setColor([1.0, 0.0, 0.0])  # Red for obstacles.
            obstacle_names.append(obs_name)

        # Check collision with the whole Robot
        for obs_name in obstacle_names:
            for robot_frame_name in self.planner.robot_frames:
                d, _ = C.eval(ry.FS.negDistance, [robot_frame_name, obs_name])
                if np.abs(d) < margin:
                    print(f"Distance between {robot_frame_name} and {obs_name}: {d}")
                    # C.computeCollisions()
                    # penetration, _ = C.eval(ry.FS.accumulatedCollisions, [])
                    # print("Collisions", C.getCollisions())
                    # info = C.eval(ry.FS.accumulatedCollisions, [])
                    # print("Info", info )
                    # C.view(True)
                    return True
        return False

    def moveToOld(self, goal_position, goal_ori, joint_space_crit=False):
        """
        Args:
            goal_position: Desired end-effector position.
            goal_ori: Desired end-effector orientation in PyBullet quaternion format.
        
        Returns:
            True: if goal pose possible and tries its best to EE without collision
            False: if goal pose is not possible according to control module
        """

        replan_freq = 5  # hyperparameter
        MAX_ITER = 50
        gp = self.planner

        # Get the target joint configuration
        qT = self.planner.compute_target_configuration(goal_position, goal_ori)
        if qT is None:
            print("IK failed to compute a goal configuration.")
            return False
        qT = np.array(qT)

        last_configuration = self.sim.robot.get_joint_positions()
        last_pos, last_ori = self.sim.robot.get_ee_pose()

        check_new_config_freq = 10
        iter = 0
        for i in range(MAX_ITER):
            if i % replan_freq == 0:
                path = gp.plan(goal_position, goal_ori)
                skip_to_config = 10  # hyperparameter >= 1 [0 implies current congifuration]
                if len(path) > skip_to_config:
                    q = path[skip_to_config]
                else:
                    q = path[1]
                self.sim.robot.position_control(q)
            self.sim.step()
            iter += 1

            if joint_space_crit:
                epsilon = 0.03  # hyperparameter
                # Check goal pose achieved
                robot_joint_config = self.sim.robot.get_joint_positions()
                # joint_velocities = self.sim.robot.get_joint_velocites()
                # max_abs_diff = np.max(np.abs(robot_joint_config - qT))
                # config_norm = np.linalg.norm(robot_joint_config - qT)
                # velocity_norm = np.linalg.norm(joint_velocities)
                # print("ITER:", iter)
                # print("MAX ABS DIFF: ", max_abs_diff)
                # print("Config NORM: ", config_norm)
                # print("Velocity Norm: ", velocity_norm)
                if i != 0 and i % check_new_config_freq == 0:
                    delta_config = np.abs(robot_joint_config - last_configuration)
                    last_configuration = robot_joint_config
                    print("Change in config", delta_config)
                    if (np.max(delta_config) < epsilon):
                        print(
                            f"Configuration Achieved: No big change in joint configuration in last {check_new_config_freq} steps")
                        break
                # print("================")
            else:
                espilon = 0.03
                curr_pos, curr_ori = self.sim.robot.get_ee_pose()
                if i != 0 and i % check_new_config_freq == 0:
                    if (np.linalg.norm(curr_pos - last_pos) < espilon and
                            np.linalg.norm(curr_ori - last_ori) < espilon):
                        print(i)
                        break
                    last_pos, last_ori = curr_pos, curr_ori

        return True

    def goTo(self, goal_position, goal_ori):
        """
            Does not use the planner, but directly moves to the goal position
            and orientation. This is used for the final goal position
            of the robot, where we do not want to check for collisions
            and just move to the goal position and orientation.
            Args:
                goal_position: Desired end-effector position.
                goal_ori: Desired end-effector orientation in PyBullet quaternion format.

            Returns:
                True: if goal pose possible and tries its best to EE
                False: if goal pose is not possible according to control module
        """
        qT = self.planner.compute_target_configuration(goal_position, goal_ori)
        if qT is None:
            print("IK failed to compute a goal configuration.")
            return False
        qT = np.array(qT)
        self.sim.robot.position_control(qT)
        MAX_ITER = 100
        epsilon = 0.03  # for position/config change
        for i in range(MAX_ITER):
            self.sim.step()
            robot_joint_config = self.sim.robot.get_joint_positions()
            delta_config = np.abs(robot_joint_config - qT)
            if (np.max(delta_config) < epsilon):
                print("Goal Achieved")
                break
        return True
    
    def sample_safe_config_radial(self):
        """
        Sample a safe configuration by retracting the end-effector (EE) 
        horizontally toward the robot base while keeping the EE height nearly constant 
        (with a small random variation).
        
        Returns:
            q: joint configuration,
            safe_pos: final EE position,
            safe_ori: final EE orientation
        """

        # Retrieve current end-effector and base poses
        ee_pos, _ = self.sim.robot.get_ee_pose()      # ee_pos: [x, y, z]
        base_pos = self.sim.robot.pos   # base_pos: [x, y, z]
        
        # Project positions onto horizontal plane (x-y) and compute radial vector
        ee_xy = np.array([ee_pos[0], ee_pos[1]])
        base_xy = np.array([base_pos[0], base_pos[1]])
        radial_vector_xy = ee_xy - base_xy
        norm_xy = np.linalg.norm(radial_vector_xy)
        if norm_xy == 0:
            return None, None, None  # avoid division by zero
        rad_dir_xy = radial_vector_xy / norm_xy

        # Define maximum retraction distance (e.g., up to 70% of the current horizontal distance)
        max_retraction = 0.7 * norm_xy
        MAX_ATTEMPTS = 20

        for i in range(MAX_ATTEMPTS):
            # Sample a random retraction distance along the horizontal direction
            d = np.random.uniform(0, max_retraction)
            # Compute new horizontal (x,y) position by retracting along the radial direction
            target_xy = ee_xy - d * rad_dir_xy
            
            # For the z coordinate, keep it almost the same with a small random variation 
            z_variation = np.random.uniform(-0.15, 0.15)
            target_z = ee_pos[2] + z_variation
            
            # Form the new target position
            target_pos = np.array([target_xy[0], target_xy[1], target_z])
            
            # Check for collisions at the target position
            q = None
            if not self.is_colliding(position=target_pos):
                # Compute the candidate joint configuration using inverse kinematics
                q = self.planner.compute_target_configuration(target_pos)
            
            if q is not None:
                self.planner.C.setJointState(q)
                l_gripper = self.planner.C.getFrame("l_gripper")
                safe_pos, safe_ori_ry = l_gripper.getPosition(), l_gripper.getQuaternion()
                safe_ori = self.get_pybullet_ee_ori(safe_ori_ry)
                return q, safe_pos, safe_ori

        return None, None, None



    def sample_safe_config(self):
        """
            Sample safe configuration about the EE position
            Returns:
                q: joint configuration
        """

        ### sample points which are more likely to be feasible
        # heuristic is to sample points from a cube around EE
        ee_pos, _ = self.sim.robot.get_ee_pose()
        size = 0.5
        MAX_CUBE_SIZE = 1.0
        while size < MAX_CUBE_SIZE:
            # Max attempts for current cube size
            MAX_ATTEMPTS = 10
            for i in range(MAX_ATTEMPTS):
                # Sample a biased offset vector within the cube with a bias:
                # For x and y: sample only negative offsets (closer to the robot body)
                offset_x = np.random.uniform(-size/2, size/2)
                offset_y = np.random.uniform(-size/2, -size/2)
                
                # For z: allow both positive and negative offsets
                offset_z = np.random.uniform(-size/2, size/2)
                
                # Create the offset vector and compute the target EE position
                offset = np.array([offset_x, offset_y, offset_z])
                target_pos = ee_pos + offset
                
                # self.planner.C.view(True)
                q = None
                # Check if this possibly is colliding with any obstacles
                if not self.is_colliding(position=target_pos):
                    # Use inverse kinematics to obtain a joint configuration that reaches target_pos.
                    q = self.planner.compute_target_configuration(target_pos)
                
                if q is not None:
                    self.planner.C.setJointState(q)
                    l_gripper = self.planner.C.getFrame("l_gripper")
                    safe_pos, safe_ori_ry = l_gripper.getPosition(), l_gripper.getQuaternion()
                    safe_ori = self.get_pybullet_ee_ori(safe_ori_ry)                    
                    return q, safe_pos, safe_ori
            size = size * 1.2  # If no valid configuration found, increase the cube size
        return None, None, None
        
    def backoff_strategy(self):
        """
            Move to a safer configuration to avoid collision
            Returns:
                q: joint configuration
        """
        # Sample a safe configuration
        q, safe_pos, safe_ori = self.sample_safe_config_radial()
        if q is None:
            print("No safe configuration found")
            return None, None, None
        else:
            # Move to the safe configuration and hope EE doesn't collide
            # with any obstacles
            self.goTo(safe_pos, safe_ori)
        MAX_WAIT_STEPS = 1000
        retry_freq = 10
        for i in range(1,MAX_WAIT_STEPS + 1):
            # dynamically check if the current robot configuration is safe
            # update to new safe state
            if self.is_colliding(position=safe_pos):
                # Sample a new safe configuration
                q, safe_pos, safe_ori = self.sample_safe_config_radial()
                if q is None:
                    print("No safe configuration found")
                    return None, None, None
                else:
                    # Move to the safe configuration and hope EE doesn't collide
                    # with any obstacles
                    self.goTo(safe_pos, safe_ori)
            

            # sample new goal position
            if (i%retry_freq == 0):
                goal_position, goal_orientation = self.goal_sampler()
            
                path = self.planner.plan(goal_position, goal_orientation)
                # safe_path = False
                if path is not None:
                    return path, goal_position, goal_orientation
                #     for q in path:
                #         if self.is_colliding(joint_config=q):
                #             safe_path = True
                #             break
                # if safe_path:
                #     return path, goal_position, goal_orientation
            
            # for faster simulation 
            # trade-off with no collision-checking
            for _ in range(4):
                self.sim.step()        
        return None, None, None


            

    def moveTo(self, goal_position, goal_ori, joint_space_crit=False):
        """
        Args:
            goal_position: Desired end-effector position.
            goal_ori: Desired end-effector orientation in PyBullet quaternion format.

        Returns:
            True: if goal pose possible and tries its best to EE without collision
            False: if goal pose is not possible according to control module
        """

        # HYPERPARAMETERS
        replan_freq = 2
        MAX_ITER = 100
        next_q_threshold = 0.5
        epsilon = 0.03  # for position/config change
        check_new_config_freq = 10

        gp = self.planner

        # Get the target joint configuration
        qT = self.planner.compute_target_configuration( 
                                                        goal_position,
                                                        goal_ori
                                        )
        if qT is None:
            print("IK failed to compute a goal configuration.")
            return False
        qT = np.array(qT)

        last_configuration = self.sim.robot.get_joint_positions()
        last_pos, last_ori = self.sim.robot.get_ee_pose()
        fall_back_config = qT
        iter = 0
        for i in range(MAX_ITER):
            if i != 0 and i % check_new_config_freq == 0:
                if joint_space_crit:
                    # Check goal pose achieved
                    robot_joint_config = self.sim.robot.get_joint_positions()
                    # joint_velocities = self.sim.robot.get_joint_velocites()
                    # max_abs_diff = np.max(np.abs(robot_joint_config - qT))
                    # config_norm = np.linalg.norm(robot_joint_config - qT)
                    # velocity_norm = np.linalg.norm(joint_velocities)
                    # print("ITER:", iter)
                    # print("MAX ABS DIFF: ", max_abs_diff)
                    # print("Config NORM: ", config_norm)
                    # print("Velocity Norm: ", velocity_norm)
                    delta_config = np.linalg.norm(robot_joint_config - last_configuration)
                    delta_goal = np.linalg.norm(qT - robot_joint_config)
                    last_configuration = robot_joint_config
                    print("Change in config", delta_config)
                    if delta_goal < epsilon:
                        print("Goal Achieved")
                        break
                    if delta_config < epsilon:
                        print(
                            f"Configuration Achieved: No big change in joint configuration in last {check_new_config_freq} steps")
                        break
                # print("================")
                else:
                    curr_pos, curr_ori = self.sim.robot.get_ee_pose()
                    if (np.linalg.norm(curr_pos - goal_position) < epsilon and
                            np.linalg.norm(curr_ori - goal_ori) < epsilon):
                        print(f"Goal Achieved")
                        break
                    if (np.linalg.norm(curr_pos - last_pos) < epsilon and
                            np.linalg.norm(curr_ori - last_ori) < epsilon):
                        print(
                            f"Position Achieved: No big change in position in last {check_new_config_freq} steps")
                        break
                    last_pos, last_ori = curr_pos, curr_ori

            if i % replan_freq == 0:
                path = gp.plan(goal_position, goal_ori)
                if path is None:
                    if i == 0:
                        # Trying multiple times beacause we have just grasped the object
                        # and probably out of obstacles' paths
                        MAX_ATTEMPTS = 10
                        while path is None:
                            for i in range(6):
                                self.sim.step()
                            path = gp.plan(goal_position, goal_ori)
                            MAX_ATTEMPTS -= 1
                            if MAX_ATTEMPTS == 0:
                                break
                        if path is None:
                            print("No path found")
                            return False
                if path is not None:
                    initial_q = path[0]
                    q = path[-1]
                    fall_back_config = path[-1]
                    for next_q in path[1:]:
                        if np.linalg.norm(initial_q - next_q) > next_q_threshold:
                            q = next_q
                            break
                if path is None:
                    q = fall_back_config
                if self.is_colliding(joint_config=q):
                    # Bring robot to a safe configuration
                    # set a new goal and provides a replanned path
                    print("We can collide Back off strategy is on")
                    new_path, new_goal_position, new_goal_ori = self.backoff_strategy() # move to a safer configuration to avoid collision
                    q = None
                    if new_path is not None:
                        # Move to the new goal position
                        # TODO: refactor this repeated code
                        initial_q = new_path[0]
                        q = new_path[-1]
                        fall_back_config = new_path[-1]
                        goal_position = new_goal_position
                        goal_ori = new_goal_ori
                        for next_q in path[1:]:
                            if np.linalg.norm(initial_q - next_q) > next_q_threshold:
                                q = next_q
                                break
                    print("Recovery complete from backoff move towards goal again--")
                    if q is None:
                        # no safe configuration found 
                        # Just keep moving forward even if it kills you 
                        print("No safe configuration found -- Hope for the best")
                        q = fall_back_config
                self.sim.robot.position_control(q)
            self.sim.step()
            iter += 1
        return True

    def moveToSmooth(self, goal_position, goal_ori, joint_space_crit=False):
        """
        Instead of using a fixed point within the RRT plan for a defined number of steps before replanning, update the
        waypoint to the next point in the RRT plan if the distance is lower than a threshold and we are not replanning yet.
        Args:
            goal_position: Desired end-effector position.
            goal_ori: Desired end-effector orientation in PyBullet quaternion format.

        Returns:
            True: if goal pose possible and tries its best to EE without collision
            False: if goal pose is not possible according to control module
        """

        # HYPERPARAMETERS
        replan_freq = 20
        MAX_ITER = 100
        next_q_threshold = 1.0
        epsilon = 0.03  # for position/config change
        check_new_config_freq = 10

        gp = self.planner

        # Get the target joint configuration
        qT = self.planner.compute_target_configuration(goal_position, goal_ori)
        if qT is None:
            print("IK failed to compute a goal configuration.")
            return False
        qT = np.array(qT)

        last_configuration = self.sim.robot.get_joint_positions()
        last_pos, last_ori = self.sim.robot.get_ee_pose()

        # initialize important variables
        replan_counter = 0 # initially we need to plan
        path = None
        waypoint = None # index for current waypoint q
        q = None
        for i in range(MAX_ITER):
            robot_joint_config = self.sim.robot.get_joint_positions()
            curr_pos, curr_ori = self.sim.robot.get_ee_pose()

            if i != 0 and i % check_new_config_freq == 0:
                if joint_space_crit:
                    # Check goal pose achieved

                    # joint_velocities = self.sim.robot.get_joint_velocites()
                    # max_abs_diff = np.max(np.abs(robot_joint_config - qT))
                    # config_norm = np.linalg.norm(robot_joint_config - qT)
                    # velocity_norm = np.linalg.norm(joint_velocities)
                    # print("ITER:", iter)
                    # print("MAX ABS DIFF: ", max_abs_diff)
                    # print("Config NORM: ", config_norm)
                    # print("Velocity Norm: ", velocity_norm)
                    delta_config = np.linalg.norm(robot_joint_config - last_configuration)
                    delta_goal = np.linalg.norm(qT - robot_joint_config)
                    last_configuration = robot_joint_config
                    print("Change in config", delta_config)
                    if delta_goal < epsilon:
                        print("Goal Achieved")
                        break
                    if delta_config < epsilon:
                        print(
                            f"Configuration Achieved: No big change in joint configuration in last {check_new_config_freq} steps")
                        break
                # print("================")
                else:
                    if (np.linalg.norm(curr_pos - goal_position) < epsilon and
                            np.linalg.norm(curr_ori - goal_ori) < epsilon):
                        print(f"Goal Achieved")
                        break
                    if (np.linalg.norm(curr_pos - last_pos) < epsilon and
                            np.linalg.norm(curr_ori - last_ori) < epsilon):
                        print(
                            f"Position Achieved: No big change in position in last {check_new_config_freq} steps")
                        break
                    last_pos, last_ori = curr_pos, curr_ori

            if replan_counter == 0:
                replan_counter = replan_freq
                path = gp.plan(goal_position, goal_ori)
                if path is None:
                    if i == 0:
                        print("No path found")
                        return False
                    # if i not 0 we already moved the robot and hope its in a relatively close position
                    return True
                initial_q = path[0]
                q = path[-1]
                waypoint = len(path) - 1
                for idx, next_q in enumerate(path[1:]):
                    if np.linalg.norm(initial_q - next_q) > next_q_threshold:
                        q = next_q
                        waypoint = idx + 1
                        break
                self.sim.robot.position_control(q)
            self.sim.step()

            # at the end (to ensure waypoint is initialized) check if path waypoint is already reached
            if np.linalg.norm(q - robot_joint_config) < epsilon:
                # update to next waypoint
                if waypoint < len(path) - 1:
                    initial_q = path[waypoint]
                    q = path[-1]
                    waypoint = len(path) - 1
                    for idx, next_q in enumerate(path[waypoint + 1:]):
                        if np.linalg.norm(initial_q - next_q) > next_q_threshold:
                            q = next_q
                            waypoint = idx + waypoint + 1
                            break
                    self.sim.robot.position_control(q)
                # if last waypoint is reached check again for goal, otherwise replan earlier
                else:
                    if (np.linalg.norm(curr_pos - goal_position) < epsilon and
                            np.linalg.norm(curr_ori - goal_ori) < epsilon):
                        print(f"Goal Achieved")
                        break
                    replan_counter = 1 # 1 because it is subtracted at the end of the loop

            replan_counter -= 1

        return True<|MERGE_RESOLUTION|>--- conflicted
+++ resolved
@@ -1,11 +1,7 @@
 import numpy as np
-<<<<<<< HEAD
 import pybullet as p
 import robotic as ry
 from scipy.spatial.transform import Rotation as R
-=======
-import time
->>>>>>> 3c94c9a0
 
 from src.planning import Global_planner
 from src.simulation import Simulation
